--- conflicted
+++ resolved
@@ -4,11 +4,6 @@
 
 [project]
 name = "kimai-mcp"
-<<<<<<< HEAD
-version = "2.3.0"
-=======
-version = "2.2.0"
->>>>>>> b5607b88
 description = "MCP server for Kimai time-tracking API integration"
 readme = "README.md"
 requires-python = ">=3.8"
